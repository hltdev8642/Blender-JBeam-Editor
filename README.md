--- conflicted
+++ resolved
@@ -5,12 +5,7 @@
 
 ![](blender.png)
 
-<<<<<<< HEAD
 ## Current Features
-=======
-## Current Features (only handles nodes, cannot export beams/triangles currently!)
-* Create JBeam from scratch
->>>>>>> d052f5b7
 * Import JBeam files
 * Import Full Vehicle (.pc file)
 * Create JBeam from scratch (on hold)
